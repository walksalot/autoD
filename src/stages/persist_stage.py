"""
Database persistence stage.

Creates Document record in database with all extracted metadata.
This is the final stage in the pipeline that commits the processed document.
"""

import logging
from datetime import datetime, timezone
from typing import Optional

from sqlalchemy.orm import Session
from openai import OpenAI

from src.models import Document
from src.pipeline import ProcessingContext, ProcessingStage
from src.transactions import compensating_transaction
from src.cleanup_handlers import cleanup_files_api_upload, cleanup_vector_store_upload

logger = logging.getLogger(__name__)


class PersistToDBStage(ProcessingStage):
    """
    Save document record to database with compensating transactions.

    Outputs:
        context.document_id: Database ID of created document
        context.audit_trail: Transaction audit information

    Example:
        from openai import OpenAI
        session = init_db("sqlite:///paper_autopilot.db")
        client = OpenAI(api_key="sk-...")
        stage = PersistToDBStage(session, client)

        context = ProcessingContext(
            pdf_path=Path("inbox/sample.pdf"),
            sha256_hex="abc123...",
            file_id="file-xyz789...",
            metadata_json={"doc_type": "Invoice", ...}
        )
        result = stage.execute(context)

        print(result.document_id)  # 42
        print(result.audit_trail)  # {'status': 'success', ...}
    """

    def __init__(self, session: Session, openai_client: Optional[OpenAI] = None):
        """
        Initialize persistence stage with database session and OpenAI client.

        Args:
            session: SQLAlchemy session for writing to documents table
            openai_client: Optional OpenAI client for cleanup operations
        """
        self.session = session
        self.client = openai_client

    def execute(self, context: ProcessingContext) -> ProcessingContext:
        """
        Create Document record in database with compensating transaction.

        If database commit fails after file uploads, cleanup handlers will:
        - Delete the uploaded file from Files API
        - Remove the file from vector store (if applicable)

        Args:
            context: Processing context with all fields populated

        Returns:
            Updated context with document_id and audit_trail set

        Raises:
            ValueError: If required fields not set
            sqlalchemy.exc.IntegrityError: If duplicate sha256_hex (shouldn't happen if dedupe ran)
        """
        # Validate required fields
        if not context.sha256_hex:
            raise ValueError("sha256_hex not set")
        if not context.file_id:
            raise ValueError("file_id not set")
        if context.metadata_json is None:
            raise ValueError(
                "metadata_json not set - CallResponsesAPIStage must run first"
            )

        logger.info(
            "Creating database record",
            extra={
                "pdf_path": str(context.pdf_path),
                "sha256_hex": context.sha256_hex,
                "file_id": context.file_id,
            },
        )

        # Setup audit trail for transaction
        audit_trail = {
            "stage": "PersistToDBStage",
            "pdf_path": str(context.pdf_path),
            "sha256_hex": context.sha256_hex,
            "file_id": context.file_id,
        }

        # Define cleanup function for compensating transaction
        def cleanup():
            """Cleanup external resources if database commit fails."""
            if self.client and context.file_id:
                cleanup_files_api_upload(self.client, context.file_id)

            if self.client and context.vector_store_file_id and context.vector_store_id:
                cleanup_vector_store_upload(
                    self.client, context.vector_store_id, context.vector_store_file_id
                )

        metadata = context.metadata_json
        processed_date_str = metadata.get("processed_date")
        processed_dt = None
        if processed_date_str:
            try:
                iso_str = processed_date_str.replace("Z", "+00:00")
                processed_dt = datetime.fromisoformat(iso_str)
            except ValueError:
                logger.warning(
                    "Unable to parse processed_date '%s'; defaulting to now.",
                    processed_date_str,
                    extra={"pdf_path": str(context.pdf_path)},
                )
                processed_dt = datetime.now(timezone.utc)
        else:
            processed_dt = datetime.now(timezone.utc)

<<<<<<< HEAD
        # Create Document record
        doc = Document(
            sha256_hex=context.sha256_hex,
            sha256_base64=context.sha256_base64,
            original_filename=context.pdf_path.name,
            file_size_bytes=context.metrics.get("file_size_bytes"),
            page_count=metadata.get("page_count"),
            created_at=datetime.now(timezone.utc),
            processed_at=processed_dt,
            source_file_id=context.source_file_id or context.file_id,
            vector_store_file_id=context.vector_store_file_id,
            metadata_json=metadata,
            status="completed",
            error_message=None,
        )
=======
        # Use compensating transaction to ensure cleanup on failure
        with compensating_transaction(
            self.session, compensate_fn=cleanup, audit_trail=audit_trail
        ):
            # Create Document record
            doc = Document(
                sha256_hex=context.sha256_hex,
                sha256_base64=context.sha256_base64,
                original_filename=context.pdf_path.name,
                file_size_bytes=context.metrics.get("file_size_bytes"),
                created_at=datetime.now(timezone.utc),
                processed_at=processed_dt,
                source_file_id=context.source_file_id or context.file_id,
                vector_store_file_id=context.vector_store_file_id,
                metadata_json=metadata,
                status="completed",
                error_message=None,
            )
>>>>>>> ac84fc1c

            self.session.add(doc)
            # Commit happens in context manager

        # Store results in context (only reached if commit succeeded)
        context.document_id = doc.id
        context.audit_trail = audit_trail

        logger.info(
            "Database record created",
            extra={
                "pdf_path": str(context.pdf_path),
                "document_id": doc.id,
                "doc_type": (
                    context.metadata_json.get("doc_type")
                    if context.metadata_json
                    else None
                ),
                "audit_trail": audit_trail,
            },
        )

        return context<|MERGE_RESOLUTION|>--- conflicted
+++ resolved
@@ -130,23 +130,6 @@
         else:
             processed_dt = datetime.now(timezone.utc)
 
-<<<<<<< HEAD
-        # Create Document record
-        doc = Document(
-            sha256_hex=context.sha256_hex,
-            sha256_base64=context.sha256_base64,
-            original_filename=context.pdf_path.name,
-            file_size_bytes=context.metrics.get("file_size_bytes"),
-            page_count=metadata.get("page_count"),
-            created_at=datetime.now(timezone.utc),
-            processed_at=processed_dt,
-            source_file_id=context.source_file_id or context.file_id,
-            vector_store_file_id=context.vector_store_file_id,
-            metadata_json=metadata,
-            status="completed",
-            error_message=None,
-        )
-=======
         # Use compensating transaction to ensure cleanup on failure
         with compensating_transaction(
             self.session, compensate_fn=cleanup, audit_trail=audit_trail
@@ -165,7 +148,6 @@
                 status="completed",
                 error_message=None,
             )
->>>>>>> ac84fc1c
 
             self.session.add(doc)
             # Commit happens in context manager

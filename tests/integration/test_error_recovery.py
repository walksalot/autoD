--- conflicted
+++ resolved
@@ -1,26 +1,12 @@
-"""Integration tests for error recovery with CompensatingTransaction.
-
-These tests verify end-to-end error recovery scenarios including:
-- Files API upload failures with rollback
-- Vector Store upload failures with rollback
-- Database commit failures with compensation
-- Multi-step operations with LIFO cleanup
-- Critical vs non-critical handler behavior
 """
+Integration tests for error recovery patterns.
+
+Tests end-to-end retry and compensating transaction behavior,
+ensuring the system properly recovers from transient failures
+and cleans up external resources when database commits fail.
+"""
 
 import pytest
-<<<<<<< HEAD
-from unittest.mock import Mock
-from sqlalchemy import create_engine, Column, Integer, String
-from sqlalchemy.orm import Session, declarative_base
-
-from src.transactions import (
-    CompensatingTransaction,
-    ResourceType,
-    create_files_api_rollback_handler,
-    create_vector_store_rollback_handler,
-)
-=======
 from unittest.mock import Mock, patch
 from sqlalchemy import create_engine
 from sqlalchemy.orm import Session
@@ -98,274 +84,114 @@
         # Use a message that does NOT match any transient markers
         auth_error = Exception("Invalid API key provided")
         mock_client.files.create.side_effect = auth_error
->>>>>>> 892d8868
-
-Base = declarative_base()
-
-<<<<<<< HEAD
-=======
+
+        pdf_path = tmp_path / "auth_test.pdf"
+        pdf_path.write_bytes(b"%PDF-1.4 auth test")
+
         context = ProcessingContext(
             pdf_path=pdf_path,
             pdf_bytes=pdf_path.read_bytes(),
             sha256_hex="ghi789",  # Required by UploadToFilesAPIStage
         )
->>>>>>> 892d8868
-
-class TestDocument(Base):
-    """Test model for integration tests."""
-
-<<<<<<< HEAD
-    __tablename__ = "test_documents"
-=======
+
+        stage = UploadToFilesAPIStage(mock_client)
+
         # Should raise on first attempt (no retries for 401)
         with pytest.raises(Exception):
             stage.execute(context)
->>>>>>> 892d8868
-
-    id = Column(Integer, primary_key=True)
-    sha256_hex = Column(String, unique=True, nullable=False)
-    file_id = Column(String, nullable=True)
-    vector_store_id = Column(String, nullable=True)
-
-
-class TestErrorRecoveryFilesAPI:
-    """Test Files API error recovery scenarios."""
-
-    @pytest.fixture
-    def db_session(self):
-        """Create in-memory database session for testing."""
-        engine = create_engine("sqlite:///:memory:")
-        Base.metadata.create_all(engine)
-        session = Session(engine)
-        yield session
-        session.close()
-
-    @pytest.fixture
-    def mock_openai_client(self):
-        """Mock OpenAI client for Files API."""
-        client = Mock()
-        client.files = Mock()
-        client.files.create = Mock(return_value=Mock(id="file-abc123"))
-        client.files.delete = Mock()
-        return client
-
-    def test_files_api_upload_success_no_rollback(self, db_session, mock_openai_client):
-        """Test successful Files API upload with DB commit - no rollback."""
-        audit = {}
-
-        with CompensatingTransaction(db_session, audit_trail=audit) as txn:
-            # Upload file
-            file_obj = mock_openai_client.files.create(file="test.pdf")
-
-            # Register rollback
-            handler_fn = create_files_api_rollback_handler(
-                mock_openai_client, file_obj.id
-            )
-            txn.register_rollback(
-                handler_fn=handler_fn,
-                resource_type=ResourceType.FILES_API,
-                resource_id=file_obj.id,
-                description="Delete test.pdf from Files API",
-            )
-
-            # Create DB record
-            doc = TestDocument(
-                sha256_hex="abc123",
-                file_id=file_obj.id,
-            )
-            db_session.add(doc)
-
-        # Verify success
-        assert audit["status"] == "success"
-        assert audit["compensation_needed"] is False
-        assert mock_openai_client.files.create.called
-        assert not mock_openai_client.files.delete.called  # No rollback
-
-        # Verify DB record exists
-        assert db_session.query(TestDocument).count() == 1
-
-    def test_files_api_upload_db_commit_failure_triggers_rollback(
-        self, db_session, mock_openai_client
-    ):
-        """Test Files API upload → DB commit fails → Files API rollback."""
-        audit = {}
-
-        # Patch commit to fail
-        original_commit = db_session.commit
-
-        def failing_commit():
-            raise RuntimeError("Database connection lost")
-
-        db_session.commit = failing_commit
-
-        try:
-            with pytest.raises(RuntimeError, match="Database connection lost"):
-                with CompensatingTransaction(db_session, audit_trail=audit) as txn:
-                    # Upload file
-                    file_obj = mock_openai_client.files.create(file="test.pdf")
-
-                    # Register rollback
-                    handler_fn = create_files_api_rollback_handler(
-                        mock_openai_client, file_obj.id
-                    )
-                    txn.register_rollback(
-                        handler_fn=handler_fn,
-                        resource_type=ResourceType.FILES_API,
-                        resource_id=file_obj.id,
-                        description="Delete test.pdf from Files API",
-                    )
-
-                    # Create DB record
-                    doc = TestDocument(
-                        sha256_hex="abc123",
-                        file_id=file_obj.id,
-                    )
-                    db_session.add(doc)
-        finally:
-            # Restore commit
-            db_session.commit = original_commit
-
-        # Verify rollback executed
-        assert audit["status"] == "failed"
-        assert audit["compensation_needed"] is True
-        assert audit["compensation_status"] == "success"
-        assert mock_openai_client.files.delete.called_with("file-abc123")
-
-        # Verify DB record does not exist
-        assert db_session.query(TestDocument).count() == 0
-
-    def test_files_api_upload_and_rollback_both_fail(
-        self, db_session, mock_openai_client
-    ):
-        """Test Files API upload succeeds, DB fails, Files API rollback fails."""
-        audit = {}
-
-        # Make Files API delete fail
-        mock_openai_client.files.delete.side_effect = Exception("Files API unavailable")
-
-        # Patch commit to fail
-        original_commit = db_session.commit
-
-        def failing_commit():
-            raise RuntimeError("Database connection lost")
-
-        db_session.commit = failing_commit
-
-        try:
-            # Should raise the Files API rollback exception (critical handler)
-            with pytest.raises(Exception, match="Files API unavailable"):
-                with CompensatingTransaction(db_session, audit_trail=audit) as txn:
-                    # Upload file
-                    file_obj = mock_openai_client.files.create(file="test.pdf")
-
-                    # Register rollback (critical=True by default)
-                    handler_fn = create_files_api_rollback_handler(
-                        mock_openai_client, file_obj.id
-                    )
-                    txn.register_rollback(
-                        handler_fn=handler_fn,
-                        resource_type=ResourceType.FILES_API,
-                        resource_id=file_obj.id,
-                        description="Delete test.pdf from Files API",
-                    )
-
-                    # Create DB record
-                    doc = TestDocument(
-                        sha256_hex="abc123",
-                        file_id=file_obj.id,
-                    )
-                    db_session.add(doc)
-        finally:
-            # Restore commit
-            db_session.commit = original_commit
-
-        # Verify rollback attempted but failed
-        assert audit["status"] == "failed"
-        assert audit["compensation_needed"] is True
-        assert audit["compensation_status"] == "partial_failure"
-        assert audit["compensation_stats"]["failed"] == 1
-
-
-class TestErrorRecoveryVectorStore:
-    """Test Vector Store error recovery scenarios."""
-
-    @pytest.fixture
-    def db_session(self):
-        """Create in-memory database session for testing."""
-        engine = create_engine("sqlite:///:memory:")
-        Base.metadata.create_all(engine)
-        session = Session(engine)
-        yield session
-        session.close()
-
-    @pytest.fixture
-    def mock_openai_client(self):
-        """Mock OpenAI client for Vector Store API."""
-        client = Mock()
-        client.files = Mock()
-        client.files.create = Mock(return_value=Mock(id="file-abc123"))
-        client.files.delete = Mock()
-
-        client.beta = Mock()
-        client.beta.vector_stores = Mock()
-        client.beta.vector_stores.files = Mock()
-        client.beta.vector_stores.files.create = Mock(
-            return_value=Mock(id="file-abc123")
-        )
-<<<<<<< HEAD
-        client.beta.vector_stores.files.delete = Mock()
-
-        return client
-
-    def test_multi_step_files_and_vector_store_success(
-        self, db_session, mock_openai_client
-    ):
-        """Test Files API + Vector Store → DB commit succeeds."""
-        audit = {}
-        vector_store_id = "vs_test123"
-
-        with CompensatingTransaction(db_session, audit_trail=audit) as txn:
-            # Step 1: Upload to Files API
-            file_obj = mock_openai_client.files.create(file="test.pdf")
-
-            # Register Files API rollback
-            files_handler = create_files_api_rollback_handler(
-                mock_openai_client, file_obj.id
-            )
-            txn.register_rollback(
-                handler_fn=files_handler,
-                resource_type=ResourceType.FILES_API,
-                resource_id=file_obj.id,
-                description="Delete file from Files API",
-            )
-
-            # Step 2: Upload to Vector Store
-            vs_file = mock_openai_client.beta.vector_stores.files.create(
-                vector_store_id=vector_store_id,
-                file_id=file_obj.id,
-            )
-
-            # Register Vector Store rollback
-            vs_handler = create_vector_store_rollback_handler(
-                mock_openai_client, vector_store_id, vs_file.id
-            )
-            txn.register_rollback(
-                handler_fn=vs_handler,
-                resource_type=ResourceType.VECTOR_STORE,
-                resource_id=vs_file.id,
-                description="Remove file from Vector Store",
-            )
-
-            # Step 3: Create DB record
-            doc = TestDocument(
-                sha256_hex="abc123",
-                file_id=file_obj.id,
-                vector_store_id=vector_store_id,
-            )
-            db_session.add(doc)
-
-        # Verify success - no rollback
-=======
+
+        # Verify only 1 call made (no retries)
+        assert mock_client.files.create.call_count == 1
+
+
+class TestCompensatingTransactions:
+    """Test compensating transaction integration."""
+
+    def test_db_rollback_triggers_file_cleanup(self, tmp_path):
+        """Verify Files API upload is deleted when DB commit fails."""
+        # Setup in-memory SQLite database
+        engine = create_engine("sqlite:///:memory:")
+        from src.models import Base
+
+        Base.metadata.create_all(engine)
+        session = Session(engine)
+
+        # Mock OpenAI client
+        mock_client = Mock()
+        mock_client.files.delete = Mock()
+
+        # Create context with uploaded file
+        context = ProcessingContext(
+            pdf_path=tmp_path / "rollback_test.pdf",
+            sha256_hex="abc123def456",
+            sha256_base64="base64hash",
+            file_id="file-orphan123",
+            metadata_json={"doc_type": "Invoice"},
+        )
+
+        # Force database commit to fail
+        with patch.object(session, "commit", side_effect=Exception("DB error")):
+            stage = PersistToDBStage(session, mock_client)
+
+            with pytest.raises(Exception):
+                stage.execute(context)
+
+        # Verify cleanup was called
+        mock_client.files.delete.assert_called_once_with("file-orphan123")
+
+        session.close()
+
+    def test_db_commit_success_skips_cleanup(self, tmp_path):
+        """Verify cleanup does not run when DB commit succeeds."""
+        engine = create_engine("sqlite:///:memory:")
+        from src.models import Base
+
+        Base.metadata.create_all(engine)
+        session = Session(engine)
+
+        mock_client = Mock()
+        mock_client.files.delete = Mock()
+
+        context = ProcessingContext(
+            pdf_path=tmp_path / "success_test.pdf",
+            sha256_hex="success123",
+            sha256_base64="successhash",
+            file_id="file-success456",
+            metadata_json={"doc_type": "Receipt"},
+        )
+
+        stage = PersistToDBStage(session, mock_client)
+        result = stage.execute(context)
+
+        # Verify document was saved
+        assert result.document_id is not None
+
+        # Verify cleanup was NOT called (commit succeeded)
+        mock_client.files.delete.assert_not_called()
+
+        session.close()
+
+    def test_vector_store_cleanup_on_db_failure(self, tmp_path):
+        """Verify both file and vector store are cleaned up on DB rollback."""
+        engine = create_engine("sqlite:///:memory:")
+        from src.models import Base
+
+        Base.metadata.create_all(engine)
+        session = Session(engine)
+
+        mock_client = Mock()
+        mock_client.files.delete = Mock()
+        mock_client.beta.vector_stores.files.delete = Mock()
+
+        context = ProcessingContext(
+            pdf_path=tmp_path / "vector_test.pdf",
+            sha256_hex="vector123",
+            sha256_base64="vectorhash",
+            file_id="file-vector789",
+            vector_store_id="vs_abc123",
+            vector_store_file_id="vsf_xyz456",
+            metadata_json={"doc_type": "Manual"},
+        )
 
         # Force DB failure
         with patch.object(session, "commit", side_effect=Exception("DB error")):
@@ -412,101 +238,20 @@
         audit = result.audit_trail
         assert "started_at" in audit
         assert "committed_at" in audit
->>>>>>> 892d8868
         assert audit["status"] == "success"
         assert audit["compensation_needed"] is False
-        assert audit["handlers_registered"] == 2
-        assert not mock_openai_client.files.delete.called
-        assert not mock_openai_client.beta.vector_stores.files.delete.called
-
-    def test_multi_step_db_commit_fails_lifo_rollback(
-        self, db_session, mock_openai_client
-    ):
-        """Test Files API + Vector Store → DB fails → LIFO rollback."""
-        audit = {}
-        vector_store_id = "vs_test123"
-
-        # Patch commit to fail
-        original_commit = db_session.commit
-
-        def failing_commit():
-            raise RuntimeError("Database deadlock")
-
-        db_session.commit = failing_commit
-
-        try:
-            with pytest.raises(RuntimeError, match="Database deadlock"):
-                with CompensatingTransaction(db_session, audit_trail=audit) as txn:
-                    # Step 1: Upload to Files API
-                    file_obj = mock_openai_client.files.create(file="test.pdf")
-
-                    files_handler = create_files_api_rollback_handler(
-                        mock_openai_client, file_obj.id
-                    )
-                    txn.register_rollback(
-                        handler_fn=files_handler,
-                        resource_type=ResourceType.FILES_API,
-                        resource_id=file_obj.id,
-                        description="Delete file from Files API",
-                    )
-
-                    # Step 2: Upload to Vector Store
-                    vs_file = mock_openai_client.beta.vector_stores.files.create(
-                        vector_store_id=vector_store_id,
-                        file_id=file_obj.id,
-                    )
-
-                    vs_handler = create_vector_store_rollback_handler(
-                        mock_openai_client, vector_store_id, vs_file.id
-                    )
-                    txn.register_rollback(
-                        handler_fn=vs_handler,
-                        resource_type=ResourceType.VECTOR_STORE,
-                        resource_id=vs_file.id,
-                        description="Remove file from Vector Store",
-                    )
-
-                    # Step 3: Create DB record
-                    doc = TestDocument(
-                        sha256_hex="abc123",
-                        file_id=file_obj.id,
-                        vector_store_id=vector_store_id,
-                    )
-                    db_session.add(doc)
-        finally:
-            # Restore commit
-            db_session.commit = original_commit
-
-        # Verify LIFO rollback (Vector Store first, then Files API)
-        assert audit["status"] == "failed"
-        assert audit["compensation_needed"] is True
-        assert audit["compensation_status"] == "success"
-        assert audit["compensation_stats"]["total"] == 2
-        assert audit["compensation_stats"]["successful"] == 2
-
-        # Verify both rollbacks executed
-        assert mock_openai_client.beta.vector_stores.files.delete.called
-        assert mock_openai_client.files.delete.called
-
-        # Verify order: Vector Store deleted first (LIFO)
-        handlers = audit["compensation_handlers"]
-        assert len(handlers) == 2
-        assert handlers[0]["resource_type"] == "vector_store"  # First
-        assert handlers[1]["resource_type"] == "files_api"  # Second
-
-
-class TestErrorRecoveryCriticalVsNonCritical:
-    """Test critical vs non-critical handler behavior."""
-
-    @pytest.fixture
-    def db_session(self):
-        """Create in-memory database session for testing."""
-        engine = create_engine("sqlite:///:memory:")
-        Base.metadata.create_all(engine)
-        session = Session(engine)
-<<<<<<< HEAD
-        yield session
-=======
+        assert audit["stage"] == "PersistToDBStage"
+        assert audit["file_id"] == "file-audit456"
+
+        session.close()
+
+    def test_audit_trail_captures_failure_and_compensation(self, tmp_path):
+        """Verify audit trail captures rollback and compensation events."""
+        engine = create_engine("sqlite:///:memory:")
+        from src.models import Base
+
+        Base.metadata.create_all(engine)
+        session = Session(engine)
 
         mock_client = Mock()
         mock_client.files.delete = Mock()
@@ -592,176 +337,101 @@
         assert doc is not None
         assert doc.source_file_id == "file-pipeline123"
 
->>>>>>> 892d8868
-        session.close()
-
-    def test_non_critical_handler_failure_allows_graceful_degradation(self, db_session):
-        """Test that non-critical handler failures don't stop execution."""
-        audit = {}
-
-        # Create handlers with different criticality
-        critical_handler = Mock()
-        non_critical_handler_1 = Mock(side_effect=Exception("Analytics API down"))
-        non_critical_handler_2 = Mock()
-
-        # Patch commit to fail
-        original_commit = db_session.commit
-
-        def failing_commit():
-            raise RuntimeError("Network timeout")
-
-        db_session.commit = failing_commit
-
-        try:
-            with pytest.raises(RuntimeError, match="Network timeout"):
-                with CompensatingTransaction(db_session, audit_trail=audit) as txn:
-                    # Register handlers in order
-                    txn.register_rollback(
-                        handler_fn=critical_handler,
-                        resource_type=ResourceType.FILES_API,
-                        resource_id="file-123",
-                        description="Critical: Delete uploaded file",
-                        critical=True,
-                    )
-
-                    txn.register_rollback(
-                        handler_fn=non_critical_handler_1,
-                        resource_type=ResourceType.CUSTOM,
-                        resource_id="analytics-123",
-                        description="Non-critical: Send analytics event",
-                        critical=False,
-                    )
-
-                    txn.register_rollback(
-                        handler_fn=non_critical_handler_2,
-                        resource_type=ResourceType.CUSTOM,
-                        resource_id="cache-123",
-                        description="Non-critical: Invalidate cache",
-                        critical=False,
-                    )
-
-                    # Trigger commit failure
-                    doc = TestDocument(sha256_hex="test")
-                    db_session.add(doc)
-        finally:
-            db_session.commit = original_commit
-
-        # Verify graceful degradation
-        assert audit["compensation_status"] == "partial_failure"
-        assert audit["compensation_stats"]["total"] == 3
-        assert (
-            audit["compensation_stats"]["successful"] == 2
-        )  # critical + 1 non-critical
-        assert audit["compensation_stats"]["failed"] == 1  # 1 non-critical
-
-        # Verify all handlers attempted (LIFO order)
-        assert non_critical_handler_2.called
-        assert non_critical_handler_1.called
-        assert critical_handler.called
-
-    def test_critical_handler_failure_raises_exception(self, db_session):
-        """Test that critical handler failures raise exceptions."""
-        audit = {}
-
-        critical_handler = Mock(side_effect=Exception("Files API unavailable"))
-
-        # Patch commit to fail
-        original_commit = db_session.commit
-
-        def failing_commit():
-            raise RuntimeError("DB error")
-
-        db_session.commit = failing_commit
-
-        try:
-            # Critical handler failure should raise
-            with pytest.raises(Exception, match="Files API unavailable"):
-                with CompensatingTransaction(db_session, audit_trail=audit) as txn:
-                    txn.register_rollback(
-                        handler_fn=critical_handler,
-                        resource_type=ResourceType.FILES_API,
-                        resource_id="file-123",
-                        description="Critical: Delete file",
-                        critical=True,
-                    )
-
-                    doc = TestDocument(sha256_hex="test")
-                    db_session.add(doc)
-        finally:
-            db_session.commit = original_commit
-
-        # Verify critical failure recorded
-        assert audit["compensation_status"] == "partial_failure"
-        assert audit["compensation_stats"]["failed"] == 1
-
-
-class TestErrorRecoveryAuditTrail:
-    """Test comprehensive audit trail functionality."""
-
-    @pytest.fixture
-    def db_session(self):
-        """Create in-memory database session for testing."""
-        engine = create_engine("sqlite:///:memory:")
-        Base.metadata.create_all(engine)
-        session = Session(engine)
-        yield session
-        session.close()
-
-    def test_audit_trail_captures_complete_lifecycle(self, db_session):
-        """Test that audit trail captures all transaction events."""
-        audit = {}
-
-        # Patch commit to fail
-        original_commit = db_session.commit
-
-        def failing_commit():
-            raise RuntimeError("Commit failed")
-
-        db_session.commit = failing_commit
-
-        try:
-            with pytest.raises(RuntimeError):
-                with CompensatingTransaction(db_session, audit_trail=audit) as txn:
-                    txn.register_rollback(
-                        handler_fn=Mock(),
-                        resource_type=ResourceType.FILES_API,
-                        resource_id="file-123",
-                        description="Test rollback",
-                    )
-
-                    doc = TestDocument(sha256_hex="test")
-                    db_session.add(doc)
-        finally:
-            db_session.commit = original_commit
-
-        # Verify audit trail completeness
-        assert "started_at" in audit
-        assert "rolled_back_at" in audit
-        assert "status" in audit
-        assert audit["status"] == "failed"
-        assert "error" in audit
-        assert audit["error"] == "Commit failed"
-        assert "error_type" in audit
-        assert audit["error_type"] == "RuntimeError"
-
-        assert "handlers_registered" in audit
-        assert audit["handlers_registered"] == 1
-
-        assert "resources" in audit
-        assert len(audit["resources"]) == 1
-        assert audit["resources"][0]["type"] == "files_api"
-        assert audit["resources"][0]["id"] == "file-123"
-
-        assert "compensation_needed" in audit
-        assert audit["compensation_needed"] is True
-
-        assert "compensation_handlers" in audit
-        assert len(audit["compensation_handlers"]) == 1
-
-        assert "compensation_stats" in audit
-        assert audit["compensation_stats"]["total"] == 1
-        assert audit["compensation_stats"]["executed"] == 1
-        assert audit["compensation_stats"]["successful"] == 1
-
-        assert "compensation_status" in audit
-        assert audit["compensation_status"] == "success"+        session.close()
+
+    def test_pipeline_cleanup_on_persist_failure(self, tmp_path):
+        """Test pipeline cleans up upload when persist fails."""
+        engine = create_engine("sqlite:///:memory:")
+        from src.models import Base
+
+        Base.metadata.create_all(engine)
+        session = Session(engine)
+
+        mock_client = Mock()
+        mock_file_response = Mock(id="file-cleanup123")
+        mock_client.files.create.return_value = mock_file_response
+        mock_client.files.delete = Mock()
+
+        pdf_path = tmp_path / "cleanup_test.pdf"
+        pdf_path.write_bytes(b"%PDF-1.4 cleanup test")
+
+        context = ProcessingContext(
+            pdf_path=pdf_path,
+            pdf_bytes=pdf_path.read_bytes(),
+            sha256_hex="cleanup123",
+            sha256_base64="cleanuphash",
+            metadata_json={"doc_type": "Invoice"},
+        )
+
+        # Stage 1: Upload succeeds
+        upload_stage = UploadToFilesAPIStage(mock_client)
+        context = upload_stage.execute(context)
+        assert context.file_id == "file-cleanup123"
+
+        # Stage 2: Persist fails
+        with patch.object(session, "commit", side_effect=Exception("DB error")):
+            persist_stage = PersistToDBStage(session, mock_client)
+
+            with pytest.raises(Exception):
+                persist_stage.execute(context)
+
+        # Verify uploaded file was deleted
+        mock_client.files.delete.assert_called_once_with("file-cleanup123")
+
+        # Verify document NOT in database
+        doc = session.query(Document).filter_by(sha256_hex="cleanup123").first()
+        assert doc is None
+
+        session.close()
+
+
+class TestCompensationFailureHandling:
+    """Test scenarios where compensation itself fails."""
+
+    def test_compensation_failure_logged_but_original_error_raised(self):
+        """Verify original error is raised even if compensation fails."""
+        session = Mock()
+        session.commit.side_effect = ValueError("Original DB error")
+        session.rollback = Mock()
+
+        cleanup_error_raised = []
+
+        def failing_cleanup():
+            cleanup_error_raised.append(True)
+            raise Exception("Cleanup also failed")
+
+        with pytest.raises(ValueError, match="Original DB error"):
+            with compensating_transaction(session, compensate_fn=failing_cleanup):
+                pass  # Commit will fail
+
+        # Verify rollback was called
+        session.rollback.assert_called_once()
+
+        # Verify cleanup was attempted
+        assert len(cleanup_error_raised) == 1
+
+    def test_audit_trail_captures_compensation_failure(self):
+        """Verify audit trail captures compensation failure details."""
+        session = Mock()
+        session.commit.side_effect = ValueError("DB error")
+        session.rollback = Mock()
+
+        def failing_cleanup():
+            raise RuntimeError("Cleanup failed")
+
+        audit_trail = {}
+
+        with pytest.raises(ValueError):
+            with compensating_transaction(
+                session, compensate_fn=failing_cleanup, audit_trail=audit_trail
+            ):
+                pass
+
+        # Verify audit trail captured both failures
+        assert audit_trail["status"] == "failed"
+        assert audit_trail["error"] == "DB error"
+        assert audit_trail["error_type"] == "ValueError"
+        assert audit_trail["compensation_needed"] is True
+        assert audit_trail["compensation_status"] == "failed"
+        assert audit_trail["compensation_error"] == "Cleanup failed"
+        assert audit_trail["compensation_error_type"] == "RuntimeError"
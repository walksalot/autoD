"""
Unit tests for compensating transaction pattern.

Tests transaction safety for external API operations, ensuring proper
rollback and cleanup when database commits fail.

ENHANCED TESTS (TD1): Tests for CompensatingTransaction class with:
- Multi-step rollback handler registration
- LIFO execution order
- Critical vs non-critical handlers
- Comprehensive audit trail
- Resource lifecycle tracking
"""

import pytest
from unittest.mock import Mock, MagicMock
from sqlalchemy import create_engine, Column, Integer, String
from sqlalchemy.orm import sessionmaker, declarative_base
from src.transactions import (
    compensating_transaction,
    CompensatingTransaction,
    ResourceType,
    RollbackHandler,
    create_files_api_rollback_handler,
    create_vector_store_rollback_handler,
)

# Test database setup
Base = declarative_base()


class MockDocument(Base):
    """Mock model for transaction testing."""

    __tablename__ = "test_documents"
    id = Column(Integer, primary_key=True)
    name = Column(String(100))


@pytest.fixture
def db_session():
    """Create in-memory SQLite session for testing."""
    engine = create_engine("sqlite:///:memory:", future=True)
    Base.metadata.create_all(engine)
    Session = sessionmaker(bind=engine)
    session = Session()
    yield session
    session.close()


class TestCompensatingTransaction:
    """Test suite for compensating_transaction context manager."""

    def test_successful_transaction_no_compensation_needed(self, db_session):
        """When transaction succeeds, compensation should not run."""
        compensation_fn = Mock()

        with compensating_transaction(db_session, compensate_fn=compensation_fn):
            doc = MockDocument(name="test-doc")
            db_session.add(doc)

        # Verify commit succeeded
        result = db_session.query(MockDocument).filter_by(name="test-doc").first()
        assert result is not None
        assert result.name == "test-doc"

        # Compensation should not have been called
        compensation_fn.assert_not_called()

    def test_transaction_failure_triggers_rollback(self, db_session):
        """When transaction fails, rollback should occur."""
        compensation_fn = Mock()

        with pytest.raises(ValueError):
            with compensating_transaction(db_session, compensate_fn=compensation_fn):
                doc = MockDocument(name="will-fail")
                db_session.add(doc)
                raise ValueError("Simulated database error")

        # Verify rollback occurred (doc should not exist)
        result = db_session.query(MockDocument).filter_by(name="will-fail").first()
        assert result is None

        # Compensation should have been called
        compensation_fn.assert_called_once()

    def test_transaction_failure_runs_compensation_then_reraises(self, db_session):
        """When transaction fails, compensation runs before exception propagates."""
        compensation_fn = Mock()

        with pytest.raises(ValueError) as exc_info:
            with compensating_transaction(db_session, compensate_fn=compensation_fn):
                doc = MockDocument(name="test")
                db_session.add(doc)
                raise ValueError("Original error")

        # Original exception should be re-raised
        assert str(exc_info.value) == "Original error"

        # Compensation should have run
        compensation_fn.assert_called_once()

    def test_compensation_failure_does_not_mask_original_error(self, db_session):
        """When both transaction and compensation fail, original error is preserved."""

        def failing_compensation():
            raise RuntimeError("Compensation error")

        with pytest.raises(ValueError) as exc_info:
            with compensating_transaction(
                db_session, compensate_fn=failing_compensation
            ):
                doc = MockDocument(name="test")
                db_session.add(doc)
                raise ValueError("Original transaction error")

        # Original exception should be re-raised, not compensation error
        assert str(exc_info.value) == "Original transaction error"
        assert "Compensation error" not in str(exc_info.value)

    def test_no_compensation_function_provided(self, db_session):
        """When no compensation function provided, rollback still works."""
        with pytest.raises(ValueError):
            with compensating_transaction(db_session, compensate_fn=None):
                doc = MockDocument(name="no-compensation")
                db_session.add(doc)
                raise ValueError("Error without compensation")

        # Verify rollback occurred
        result = (
            db_session.query(MockDocument).filter_by(name="no-compensation").first()
        )
        assert result is None

    def test_compensation_cleans_up_external_resources(self, db_session):
        """Compensation function can clean up external API resources."""
        # Mock external API cleanup
        mock_api_cleanup = Mock()

        file_id = "file-abc123"

        def cleanup_external_file():
            mock_api_cleanup(file_id)

        with pytest.raises(RuntimeError):
            with compensating_transaction(
                db_session, compensate_fn=cleanup_external_file
            ):
                doc = MockDocument(name="external-ref")
                db_session.add(doc)
                # Simulate failure after external resource created
                raise RuntimeError("Failed to commit after file upload")

        # Verify cleanup was called with correct file ID
        mock_api_cleanup.assert_called_once_with(file_id)

    def test_multiple_operations_in_transaction(self, db_session):
        """Context manager handles multiple database operations."""
        compensation_fn = Mock()

        with compensating_transaction(db_session, compensate_fn=compensation_fn):
            doc1 = MockDocument(name="doc1")
            doc2 = MockDocument(name="doc2")
            doc3 = MockDocument(name="doc3")
            db_session.add_all([doc1, doc2, doc3])

        # Verify all operations committed
        results = db_session.query(MockDocument).all()
        assert len(results) == 3
        assert {doc.name for doc in results} == {"doc1", "doc2", "doc3"}

        # No compensation needed
        compensation_fn.assert_not_called()

    def test_transaction_with_complex_compensation_logic(self, db_session):
        """Compensation can perform multiple cleanup operations."""
        cleanup_calls = []

        def complex_compensation():
            cleanup_calls.append("delete_file")
            cleanup_calls.append("remove_vector_store_entry")
            cleanup_calls.append("cancel_async_job")

        with pytest.raises(Exception):
            with compensating_transaction(
                db_session, compensate_fn=complex_compensation
            ):
                doc = MockDocument(name="complex")
                db_session.add(doc)
                raise Exception("Complex failure")

        # Verify all cleanup steps executed
        assert cleanup_calls == [
            "delete_file",
            "remove_vector_store_entry",
            "cancel_async_job",
        ]

    def test_compensation_with_partial_failure(self, db_session):
        """Compensation that partially fails still allows original error to propagate."""
        cleanup_state = {"step1": False, "step2": False, "step3": False}

        def partial_failing_compensation():
            cleanup_state["step1"] = True
            raise RuntimeError("Step 2 failed!")
            # This line won't execute, but shows intent
            cleanup_state["step3"] = True  # pragma: no cover

        with pytest.raises(ValueError) as exc_info:
            with compensating_transaction(
                db_session, compensate_fn=partial_failing_compensation
            ):
                raise ValueError("Original error")

        # Original error preserved
        assert str(exc_info.value) == "Original error"

        # Step 1 completed, step 2 failed, step 3 never ran
        assert cleanup_state["step1"] is True
        assert cleanup_state["step2"] is False
        assert cleanup_state["step3"] is False


class TestEnhancedCompensatingTransaction:
    """Test suite for enhanced CompensatingTransaction class (TD1)."""

    def test_successful_transaction_with_multi_step_handlers(self, db_session):
        """When transaction succeeds, no handlers should execute."""
        audit = {}
        handler1_fn = Mock()
        handler2_fn = Mock()

        with CompensatingTransaction(db_session, audit_trail=audit) as _txn:
            # Register multiple rollback handlers
            txn.register_rollback(
                handler_fn=handler1_fn,
                resource_type=ResourceType.FILES_API,
                resource_id="file-123",
                description="Delete file-123",
            )
            txn.register_rollback(
                handler_fn=handler2_fn,
                resource_type=ResourceType.DATABASE,
                resource_id="doc-456",
                description="Delete doc-456",
            )

            doc = MockDocument(name="success-test")
            db_session.add(doc)

        # Verify commit succeeded
        result = db_session.query(MockDocument).filter_by(name="success-test").first()
        assert result is not None

        # Handlers should not execute on success
        handler1_fn.assert_not_called()
        handler2_fn.assert_not_called()

        # Verify audit trail
        assert audit["status"] == "success"
        assert audit["compensation_needed"] is False
        assert len(audit["resources"]) == 2

    def test_rollback_handlers_execute_in_lifo_order(self, db_session):
        """Rollback handlers should execute in reverse order (LIFO)."""
        execution_order = []

        def handler1():
            execution_order.append("handler1")

        def handler2():
            execution_order.append("handler2")

        def handler3():
            execution_order.append("handler3")

        with pytest.raises(RuntimeError):
            with CompensatingTransaction(db_session) as _txn:
                txn.register_rollback(
                    handler_fn=handler1,
                    resource_type=ResourceType.FILES_API,
                    resource_id="file-1",
                    description="First handler",
                )
                txn.register_rollback(
                    handler_fn=handler2,
                    resource_type=ResourceType.FILES_API,
                    resource_id="file-2",
                    description="Second handler",
                )
                txn.register_rollback(
                    handler_fn=handler3,
                    resource_type=ResourceType.FILES_API,
                    resource_id="file-3",
                    description="Third handler",
                )

                raise RuntimeError("Force rollback")

        # Verify LIFO order: last registered (handler3), first executed
        assert execution_order == ["handler3", "handler2", "handler1"]

    def test_critical_handler_failure_raises_exception(self, db_session):
        """Critical handler failure should raise exception (takes precedence over original error)."""

        def critical_handler():
            raise ValueError("Critical handler failed")

        # Critical handler failure should override the original exception
        with pytest.raises(ValueError, match="Critical handler failed"):
            with CompensatingTransaction(db_session) as _txn:
                txn.register_rollback(
                    handler_fn=critical_handler,
                    resource_type=ResourceType.FILES_API,
                    resource_id="file-critical",
                    description="Critical cleanup",
                    critical=True,  # Critical handler
                )

                raise RuntimeError("Trigger rollback")

    def test_non_critical_handler_failure_continues_execution(self, db_session):
        """Non-critical handler failure should not stop other handlers."""
        execution_order = []

        def non_critical_handler():
            execution_order.append("non_critical")
            raise ValueError("Non-critical failure")

        def critical_handler():
            execution_order.append("critical")

        with pytest.raises(RuntimeError):
            with CompensatingTransaction(db_session) as _txn:
                txn.register_rollback(
                    handler_fn=critical_handler,
                    resource_type=ResourceType.FILES_API,
                    resource_id="file-1",
                    description="Critical handler",
                    critical=True,
                )
                txn.register_rollback(
                    handler_fn=non_critical_handler,
                    resource_type=ResourceType.FILES_API,
                    resource_id="file-2",
                    description="Non-critical handler",
                    critical=False,  # Non-critical
                )

                raise RuntimeError("Trigger rollback")

        # Both handlers should have executed despite non-critical failure
        assert "non_critical" in execution_order
        assert "critical" in execution_order

    def test_audit_trail_captures_all_events(self, db_session):
        """Audit trail should record all transaction events."""
        audit = {}
        handler_fn = Mock()

        with pytest.raises(RuntimeError):
            with CompensatingTransaction(db_session, audit_trail=audit) as _txn:
                txn.register_rollback(
                    handler_fn=handler_fn,
                    resource_type=ResourceType.FILES_API,
                    resource_id="file-audit",
                    description="Audit test handler",
                )

                raise RuntimeError("Test error")

        # Verify audit trail structure
        assert "started_at" in audit
        assert "rolled_back_at" in audit
        assert audit["status"] == "failed"
        assert audit["error"] == "Test error"
        assert audit["error_type"] == "RuntimeError"
        assert audit["compensation_needed"] is True
        assert audit["handlers_registered"] == 1

        # Verify resources tracked
        assert len(audit["resources"]) == 1
        assert audit["resources"][0]["type"] == "files_api"
        assert audit["resources"][0]["id"] == "file-audit"

        # Verify compensation stats
        assert audit["compensation_stats"]["total"] == 1
        assert audit["compensation_stats"]["executed"] == 1
        assert audit["compensation_stats"]["successful"] == 1

    def test_resource_type_tracking(self, db_session):
        """Different resource types should be tracked correctly."""
        audit = {}

        with pytest.raises(RuntimeError):
            with CompensatingTransaction(db_session, audit_trail=audit) as _txn:
                txn.register_rollback(
                    handler_fn=Mock(),
                    resource_type=ResourceType.FILES_API,
                    resource_id="file-1",
                    description="File cleanup",
                )
                txn.register_rollback(
                    handler_fn=Mock(),
                    resource_type=ResourceType.VECTOR_STORE,
                    resource_id="vs-1",
                    description="Vector store cleanup",
                )
                txn.register_rollback(
                    handler_fn=Mock(),
                    resource_type=ResourceType.DATABASE,
                    resource_id="db-1",
                    description="DB cleanup",
                )

                raise RuntimeError("Test")

        # Verify all resource types tracked
        resource_types = {r["type"] for r in audit["resources"]}
        assert resource_types == {"files_api", "vector_store", "database"}

    def test_rollback_handler_dataclass(self):
        """RollbackHandler dataclass should track execution state."""
        executed = False

        def test_handler():
            nonlocal executed
            executed = True

        handler = RollbackHandler(
            handler_fn=test_handler,
            resource_type=ResourceType.FILES_API,
            resource_id="test-file",
            description="Test handler",
            critical=True,
        )

        # Initial state
        assert handler.executed is False
        assert handler.success is None
        assert handler.error is None

        # Execute handler
        success = handler.execute()

        # Verify execution
        assert success is True
        assert handler.executed is True
        assert handler.success is True
        assert handler.error is None
        assert executed is True

    def test_rollback_handler_failure_tracking(self):
        """RollbackHandler should track failure state."""

        def failing_handler():
            raise ValueError("Handler error")

        handler = RollbackHandler(
            handler_fn=failing_handler,
            resource_type=ResourceType.FILES_API,
            resource_id="fail-file",
            description="Failing handler",
            critical=False,  # Non-critical to not raise
        )

        # Execute handler
        success = handler.execute()

        # Verify failure tracking
        assert success is False
        assert handler.executed is True
        assert handler.success is False
        assert handler.error is not None
        assert isinstance(handler.error, ValueError)

    def test_commit_failure_triggers_rollback(self, db_session):
        """When commit fails, rollback handlers should execute."""
        handler_fn = Mock()
        audit = {}

        # Patch session.commit to force failure
        original_commit = db_session.commit

        def failing_commit():
            raise RuntimeError("Commit failed")

        db_session.commit = failing_commit

        with pytest.raises(RuntimeError):
            with CompensatingTransaction(db_session, audit_trail=audit) as _txn:
                txn.register_rollback(
                    handler_fn=handler_fn,
                    resource_type=ResourceType.FILES_API,
                    resource_id="file-commit-fail",
                    description="Cleanup on commit failure",
                )

                doc = MockDocument(name="commit-fail")
                db_session.add(doc)

<<<<<<< HEAD
        # Restore original commit
        db_session.commit = original_commit

        # Handler should execute due to commit failure
        handler_fn.assert_called_once()
=======
        # Verify audit trail captured compensation failure
        assert audit_trail["status"] == "failed"
        assert audit_trail["error"] == "Original transaction error"
        assert audit_trail["error_type"] == "ValueError"
        assert audit_trail["compensation_needed"] is True
        assert audit_trail["compensation_status"] == "failed"
        assert audit_trail["compensation_error"] == "Cleanup API call failed"
        assert audit_trail["compensation_error_type"] == "OSError"  # IOError is OSError in Python 3

    def test_audit_trail_with_custom_context_fields(self, db_session):
        """Audit trail can be pre-populated with custom context fields."""
        audit_trail = {
            "stage": "UploadStage",
            "pdf_path": "/inbox/test.pdf",
            "file_id": "file-abc123",
        }

        with compensating_transaction(
            db_session, compensate_fn=None, audit_trail=audit_trail
        ):
            doc = MockDocument(name="custom-context")
            db_session.add(doc)
>>>>>>> 892d8868

    def test_auto_commit_disabled(self, db_session):
        """When auto_commit=False, session should not auto-commit."""
        with CompensatingTransaction(db_session, auto_commit=False) as _txn:
            doc = MockDocument(name="no-auto-commit")
            db_session.add(doc)

        # Session not committed automatically
        # Manual commit needed
        db_session.commit()

        result = db_session.query(MockDocument).filter_by(name="no-auto-commit").first()
        assert result is not None

    def test_multiple_handlers_partial_failure(self, db_session):
        """When some handlers fail, others should still execute."""
        execution_log = []

        def success_handler_1():
            execution_log.append("success1")

        def failing_handler():
            execution_log.append("failing")
            raise ValueError("Handler failed")

        def success_handler_2():
            execution_log.append("success2")

        audit = {}
        with pytest.raises(RuntimeError):
            with CompensatingTransaction(db_session, audit_trail=audit) as _txn:
                txn.register_rollback(
                    handler_fn=success_handler_1,
                    resource_type=ResourceType.FILES_API,
                    resource_id="file-1",
                    description="Success handler 1",
                    critical=True,
                )
                txn.register_rollback(
                    handler_fn=failing_handler,
                    resource_type=ResourceType.FILES_API,
                    resource_id="file-2",
                    description="Failing handler",
                    critical=False,  # Non-critical
                )
                txn.register_rollback(
                    handler_fn=success_handler_2,
                    resource_type=ResourceType.FILES_API,
                    resource_id="file-3",
                    description="Success handler 2",
                    critical=True,
                )

                raise RuntimeError("Trigger rollback")

        # All handlers should execute (LIFO order)
        assert execution_log == ["success2", "failing", "success1"]

        # Audit trail should show partial failure
        assert audit["compensation_stats"]["total"] == 3
        assert audit["compensation_stats"]["successful"] == 2
        assert audit["compensation_stats"]["failed"] == 1
        assert audit["compensation_status"] == "partial_failure"


class TestPrebuiltRollbackHandlers:
    """Test suite for pre-built rollback handler factories."""

    def test_files_api_rollback_handler(self):
        """Files API rollback handler should delete file."""
        mock_client = MagicMock()
        file_id = "file-abc123"

        handler_fn = create_files_api_rollback_handler(mock_client, file_id)
        handler_fn()

        # Verify file deletion was called
        mock_client.files.delete.assert_called_once_with(file_id)

    def test_files_api_rollback_handler_failure(self):
        """Files API rollback handler should propagate deletion errors."""
        mock_client = MagicMock()
        mock_client.files.delete.side_effect = Exception("Deletion failed")

        file_id = "file-fail"
        handler_fn = create_files_api_rollback_handler(mock_client, file_id)

        with pytest.raises(Exception) as exc_info:
            handler_fn()

        assert "Deletion failed" in str(exc_info.value)

    def test_vector_store_rollback_handler(self):
        """Vector store rollback handler should remove file from store."""
        mock_client = MagicMock()
        vector_store_id = "vs-abc123"
        file_id = "file-xyz789"

        handler_fn = create_vector_store_rollback_handler(
            mock_client, vector_store_id, file_id
        )
        handler_fn()

        # Verify vector store file deletion was called
        mock_client.beta.vector_stores.files.delete.assert_called_once_with(
            vector_store_id=vector_store_id, file_id=file_id
        )

    def test_vector_store_rollback_handler_failure(self):
        """Vector store rollback handler should propagate removal errors."""
        mock_client = MagicMock()
        mock_client.beta.vector_stores.files.delete.side_effect = Exception(
            "Removal failed"
        )

        handler_fn = create_vector_store_rollback_handler(
            mock_client, "vs-123", "file-456"
        )

        with pytest.raises(Exception) as exc_info:
            handler_fn()

        assert "Removal failed" in str(exc_info.value)<|MERGE_RESOLUTION|>--- conflicted
+++ resolved
@@ -3,27 +3,13 @@
 
 Tests transaction safety for external API operations, ensuring proper
 rollback and cleanup when database commits fail.
-
-ENHANCED TESTS (TD1): Tests for CompensatingTransaction class with:
-- Multi-step rollback handler registration
-- LIFO execution order
-- Critical vs non-critical handlers
-- Comprehensive audit trail
-- Resource lifecycle tracking
 """
 
 import pytest
-from unittest.mock import Mock, MagicMock
+from unittest.mock import Mock
 from sqlalchemy import create_engine, Column, Integer, String
 from sqlalchemy.orm import sessionmaker, declarative_base
-from src.transactions import (
-    compensating_transaction,
-    CompensatingTransaction,
-    ResourceType,
-    RollbackHandler,
-    create_files_api_rollback_handler,
-    create_vector_store_rollback_handler,
-)
+from src.transactions import compensating_transaction
 
 # Test database setup
 Base = declarative_base()
@@ -221,291 +207,107 @@
         assert cleanup_state["step3"] is False
 
 
-class TestEnhancedCompensatingTransaction:
-    """Test suite for enhanced CompensatingTransaction class (TD1)."""
-
-    def test_successful_transaction_with_multi_step_handlers(self, db_session):
-        """When transaction succeeds, no handlers should execute."""
-        audit = {}
-        handler1_fn = Mock()
-        handler2_fn = Mock()
-
-        with CompensatingTransaction(db_session, audit_trail=audit) as _txn:
-            # Register multiple rollback handlers
-            txn.register_rollback(
-                handler_fn=handler1_fn,
-                resource_type=ResourceType.FILES_API,
-                resource_id="file-123",
-                description="Delete file-123",
-            )
-            txn.register_rollback(
-                handler_fn=handler2_fn,
-                resource_type=ResourceType.DATABASE,
-                resource_id="doc-456",
-                description="Delete doc-456",
-            )
-
-            doc = MockDocument(name="success-test")
-            db_session.add(doc)
-
-        # Verify commit succeeded
-        result = db_session.query(MockDocument).filter_by(name="success-test").first()
-        assert result is not None
-
-        # Handlers should not execute on success
-        handler1_fn.assert_not_called()
-        handler2_fn.assert_not_called()
-
-        # Verify audit trail
-        assert audit["status"] == "success"
-        assert audit["compensation_needed"] is False
-        assert len(audit["resources"]) == 2
-
-    def test_rollback_handlers_execute_in_lifo_order(self, db_session):
-        """Rollback handlers should execute in reverse order (LIFO)."""
-        execution_order = []
-
-        def handler1():
-            execution_order.append("handler1")
-
-        def handler2():
-            execution_order.append("handler2")
-
-        def handler3():
-            execution_order.append("handler3")
+class TestAuditTrail:
+    """Test suite for audit trail functionality in compensating transactions."""
+
+    def test_audit_trail_captures_successful_transaction(self, db_session):
+        """Audit trail should capture all events for successful transaction."""
+        audit_trail = {}
+
+        with compensating_transaction(
+            db_session, compensate_fn=None, audit_trail=audit_trail
+        ):
+            doc = MockDocument(name="audit-success")
+            db_session.add(doc)
+
+        # Verify audit trail fields for success
+        assert "started_at" in audit_trail
+        assert "committed_at" in audit_trail
+        assert audit_trail["status"] == "success"
+        assert audit_trail["compensation_needed"] is False
+
+        # Verify timestamps are ISO 8601 formatted
+        from datetime import datetime
+
+        datetime.fromisoformat(audit_trail["started_at"].replace("Z", "+00:00"))
+        datetime.fromisoformat(audit_trail["committed_at"].replace("Z", "+00:00"))
+
+        # committed_at should be after started_at
+        assert audit_trail["committed_at"] >= audit_trail["started_at"]
+
+    def test_audit_trail_captures_transaction_failure(self, db_session):
+        """Audit trail should capture rollback and error details."""
+        audit_trail = {}
+
+        with pytest.raises(ValueError):
+            with compensating_transaction(
+                db_session, compensate_fn=None, audit_trail=audit_trail
+            ):
+                doc = MockDocument(name="audit-fail")
+                db_session.add(doc)
+                raise ValueError("Simulated database error")
+
+        # Verify audit trail fields for failure
+        assert "started_at" in audit_trail
+        assert "rolled_back_at" in audit_trail
+        assert audit_trail["status"] == "failed"
+        assert audit_trail["error"] == "Simulated database error"
+        assert audit_trail["error_type"] == "ValueError"
+        assert audit_trail["compensation_needed"] is False
+
+        # Verify timestamps
+        from datetime import datetime
+
+        datetime.fromisoformat(audit_trail["started_at"].replace("Z", "+00:00"))
+        datetime.fromisoformat(audit_trail["rolled_back_at"].replace("Z", "+00:00"))
+
+    def test_audit_trail_captures_successful_compensation(self, db_session):
+        """Audit trail should capture successful compensation execution."""
+        audit_trail = {}
+        compensation_executed = []
+
+        def compensation_fn():
+            compensation_executed.append(True)
 
         with pytest.raises(RuntimeError):
-            with CompensatingTransaction(db_session) as _txn:
-                txn.register_rollback(
-                    handler_fn=handler1,
-                    resource_type=ResourceType.FILES_API,
-                    resource_id="file-1",
-                    description="First handler",
-                )
-                txn.register_rollback(
-                    handler_fn=handler2,
-                    resource_type=ResourceType.FILES_API,
-                    resource_id="file-2",
-                    description="Second handler",
-                )
-                txn.register_rollback(
-                    handler_fn=handler3,
-                    resource_type=ResourceType.FILES_API,
-                    resource_id="file-3",
-                    description="Third handler",
-                )
-
-                raise RuntimeError("Force rollback")
-
-        # Verify LIFO order: last registered (handler3), first executed
-        assert execution_order == ["handler3", "handler2", "handler1"]
-
-    def test_critical_handler_failure_raises_exception(self, db_session):
-        """Critical handler failure should raise exception (takes precedence over original error)."""
-
-        def critical_handler():
-            raise ValueError("Critical handler failed")
-
-        # Critical handler failure should override the original exception
-        with pytest.raises(ValueError, match="Critical handler failed"):
-            with CompensatingTransaction(db_session) as _txn:
-                txn.register_rollback(
-                    handler_fn=critical_handler,
-                    resource_type=ResourceType.FILES_API,
-                    resource_id="file-critical",
-                    description="Critical cleanup",
-                    critical=True,  # Critical handler
-                )
-
-                raise RuntimeError("Trigger rollback")
-
-    def test_non_critical_handler_failure_continues_execution(self, db_session):
-        """Non-critical handler failure should not stop other handlers."""
-        execution_order = []
-
-        def non_critical_handler():
-            execution_order.append("non_critical")
-            raise ValueError("Non-critical failure")
-
-        def critical_handler():
-            execution_order.append("critical")
-
-        with pytest.raises(RuntimeError):
-            with CompensatingTransaction(db_session) as _txn:
-                txn.register_rollback(
-                    handler_fn=critical_handler,
-                    resource_type=ResourceType.FILES_API,
-                    resource_id="file-1",
-                    description="Critical handler",
-                    critical=True,
-                )
-                txn.register_rollback(
-                    handler_fn=non_critical_handler,
-                    resource_type=ResourceType.FILES_API,
-                    resource_id="file-2",
-                    description="Non-critical handler",
-                    critical=False,  # Non-critical
-                )
-
-                raise RuntimeError("Trigger rollback")
-
-        # Both handlers should have executed despite non-critical failure
-        assert "non_critical" in execution_order
-        assert "critical" in execution_order
-
-    def test_audit_trail_captures_all_events(self, db_session):
-        """Audit trail should record all transaction events."""
-        audit = {}
-        handler_fn = Mock()
-
-        with pytest.raises(RuntimeError):
-            with CompensatingTransaction(db_session, audit_trail=audit) as _txn:
-                txn.register_rollback(
-                    handler_fn=handler_fn,
-                    resource_type=ResourceType.FILES_API,
-                    resource_id="file-audit",
-                    description="Audit test handler",
-                )
-
-                raise RuntimeError("Test error")
-
-        # Verify audit trail structure
-        assert "started_at" in audit
-        assert "rolled_back_at" in audit
-        assert audit["status"] == "failed"
-        assert audit["error"] == "Test error"
-        assert audit["error_type"] == "RuntimeError"
-        assert audit["compensation_needed"] is True
-        assert audit["handlers_registered"] == 1
-
-        # Verify resources tracked
-        assert len(audit["resources"]) == 1
-        assert audit["resources"][0]["type"] == "files_api"
-        assert audit["resources"][0]["id"] == "file-audit"
-
-        # Verify compensation stats
-        assert audit["compensation_stats"]["total"] == 1
-        assert audit["compensation_stats"]["executed"] == 1
-        assert audit["compensation_stats"]["successful"] == 1
-
-    def test_resource_type_tracking(self, db_session):
-        """Different resource types should be tracked correctly."""
-        audit = {}
-
-        with pytest.raises(RuntimeError):
-            with CompensatingTransaction(db_session, audit_trail=audit) as _txn:
-                txn.register_rollback(
-                    handler_fn=Mock(),
-                    resource_type=ResourceType.FILES_API,
-                    resource_id="file-1",
-                    description="File cleanup",
-                )
-                txn.register_rollback(
-                    handler_fn=Mock(),
-                    resource_type=ResourceType.VECTOR_STORE,
-                    resource_id="vs-1",
-                    description="Vector store cleanup",
-                )
-                txn.register_rollback(
-                    handler_fn=Mock(),
-                    resource_type=ResourceType.DATABASE,
-                    resource_id="db-1",
-                    description="DB cleanup",
-                )
-
-                raise RuntimeError("Test")
-
-        # Verify all resource types tracked
-        resource_types = {r["type"] for r in audit["resources"]}
-        assert resource_types == {"files_api", "vector_store", "database"}
-
-    def test_rollback_handler_dataclass(self):
-        """RollbackHandler dataclass should track execution state."""
-        executed = False
-
-        def test_handler():
-            nonlocal executed
-            executed = True
-
-        handler = RollbackHandler(
-            handler_fn=test_handler,
-            resource_type=ResourceType.FILES_API,
-            resource_id="test-file",
-            description="Test handler",
-            critical=True,
+            with compensating_transaction(
+                db_session, compensate_fn=compensation_fn, audit_trail=audit_trail
+            ):
+                doc = MockDocument(name="comp-success")
+                db_session.add(doc)
+                raise RuntimeError("DB commit failed")
+
+        # Verify compensation executed
+        assert len(compensation_executed) == 1
+
+        # Verify audit trail captured compensation success
+        assert audit_trail["status"] == "failed"
+        assert audit_trail["compensation_needed"] is True
+        assert audit_trail["compensation_status"] == "success"
+        assert "compensation_completed_at" in audit_trail
+
+        # Verify timestamps
+        from datetime import datetime
+
+        datetime.fromisoformat(
+            audit_trail["compensation_completed_at"].replace("Z", "+00:00")
         )
 
-        # Initial state
-        assert handler.executed is False
-        assert handler.success is None
-        assert handler.error is None
-
-        # Execute handler
-        success = handler.execute()
-
-        # Verify execution
-        assert success is True
-        assert handler.executed is True
-        assert handler.success is True
-        assert handler.error is None
-        assert executed is True
-
-    def test_rollback_handler_failure_tracking(self):
-        """RollbackHandler should track failure state."""
-
-        def failing_handler():
-            raise ValueError("Handler error")
-
-        handler = RollbackHandler(
-            handler_fn=failing_handler,
-            resource_type=ResourceType.FILES_API,
-            resource_id="fail-file",
-            description="Failing handler",
-            critical=False,  # Non-critical to not raise
-        )
-
-        # Execute handler
-        success = handler.execute()
-
-        # Verify failure tracking
-        assert success is False
-        assert handler.executed is True
-        assert handler.success is False
-        assert handler.error is not None
-        assert isinstance(handler.error, ValueError)
-
-    def test_commit_failure_triggers_rollback(self, db_session):
-        """When commit fails, rollback handlers should execute."""
-        handler_fn = Mock()
-        audit = {}
-
-        # Patch session.commit to force failure
-        original_commit = db_session.commit
-
-        def failing_commit():
-            raise RuntimeError("Commit failed")
-
-        db_session.commit = failing_commit
-
-        with pytest.raises(RuntimeError):
-            with CompensatingTransaction(db_session, audit_trail=audit) as _txn:
-                txn.register_rollback(
-                    handler_fn=handler_fn,
-                    resource_type=ResourceType.FILES_API,
-                    resource_id="file-commit-fail",
-                    description="Cleanup on commit failure",
-                )
-
-                doc = MockDocument(name="commit-fail")
-                db_session.add(doc)
-
-<<<<<<< HEAD
-        # Restore original commit
-        db_session.commit = original_commit
-
-        # Handler should execute due to commit failure
-        handler_fn.assert_called_once()
-=======
+    def test_audit_trail_captures_compensation_failure(self, db_session):
+        """Audit trail should capture compensation failure details."""
+        audit_trail = {}
+
+        def failing_compensation():
+            raise IOError("Cleanup API call failed")
+
+        with pytest.raises(ValueError):
+            with compensating_transaction(
+                db_session, compensate_fn=failing_compensation, audit_trail=audit_trail
+            ):
+                doc = MockDocument(name="comp-fail")
+                db_session.add(doc)
+                raise ValueError("Original transaction error")
+
         # Verify audit trail captured compensation failure
         assert audit_trail["status"] == "failed"
         assert audit_trail["error"] == "Original transaction error"
@@ -528,127 +330,86 @@
         ):
             doc = MockDocument(name="custom-context")
             db_session.add(doc)
->>>>>>> 892d8868
-
-    def test_auto_commit_disabled(self, db_session):
-        """When auto_commit=False, session should not auto-commit."""
-        with CompensatingTransaction(db_session, auto_commit=False) as _txn:
-            doc = MockDocument(name="no-auto-commit")
-            db_session.add(doc)
-
-        # Session not committed automatically
-        # Manual commit needed
-        db_session.commit()
-
-        result = db_session.query(MockDocument).filter_by(name="no-auto-commit").first()
+
+        # Verify custom fields preserved
+        assert audit_trail["stage"] == "UploadStage"
+        assert audit_trail["pdf_path"] == "/inbox/test.pdf"
+        assert audit_trail["file_id"] == "file-abc123"
+
+        # Verify transaction fields added
+        assert audit_trail["status"] == "success"
+        assert "started_at" in audit_trail
+        assert "committed_at" in audit_trail
+
+    def test_audit_trail_none_by_default(self, db_session):
+        """Transaction should work without audit_trail parameter."""
+        # Should not raise
+        with compensating_transaction(db_session, compensate_fn=None):
+            doc = MockDocument(name="no-audit")
+            db_session.add(doc)
+
+        # Verify document committed
+        result = db_session.query(MockDocument).filter_by(name="no-audit").first()
         assert result is not None
 
-    def test_multiple_handlers_partial_failure(self, db_session):
-        """When some handlers fail, others should still execute."""
-        execution_log = []
-
-        def success_handler_1():
-            execution_log.append("success1")
-
-        def failing_handler():
-            execution_log.append("failing")
-            raise ValueError("Handler failed")
-
-        def success_handler_2():
-            execution_log.append("success2")
-
-        audit = {}
-        with pytest.raises(RuntimeError):
-            with CompensatingTransaction(db_session, audit_trail=audit) as _txn:
-                txn.register_rollback(
-                    handler_fn=success_handler_1,
-                    resource_type=ResourceType.FILES_API,
-                    resource_id="file-1",
-                    description="Success handler 1",
-                    critical=True,
-                )
-                txn.register_rollback(
-                    handler_fn=failing_handler,
-                    resource_type=ResourceType.FILES_API,
-                    resource_id="file-2",
-                    description="Failing handler",
-                    critical=False,  # Non-critical
-                )
-                txn.register_rollback(
-                    handler_fn=success_handler_2,
-                    resource_type=ResourceType.FILES_API,
-                    resource_id="file-3",
-                    description="Success handler 2",
-                    critical=True,
-                )
-
-                raise RuntimeError("Trigger rollback")
-
-        # All handlers should execute (LIFO order)
-        assert execution_log == ["success2", "failing", "success1"]
-
-        # Audit trail should show partial failure
-        assert audit["compensation_stats"]["total"] == 3
-        assert audit["compensation_stats"]["successful"] == 2
-        assert audit["compensation_stats"]["failed"] == 1
-        assert audit["compensation_status"] == "partial_failure"
-
-
-class TestPrebuiltRollbackHandlers:
-    """Test suite for pre-built rollback handler factories."""
-
-    def test_files_api_rollback_handler(self):
-        """Files API rollback handler should delete file."""
-        mock_client = MagicMock()
-        file_id = "file-abc123"
-
-        handler_fn = create_files_api_rollback_handler(mock_client, file_id)
-        handler_fn()
-
-        # Verify file deletion was called
-        mock_client.files.delete.assert_called_once_with(file_id)
-
-    def test_files_api_rollback_handler_failure(self):
-        """Files API rollback handler should propagate deletion errors."""
-        mock_client = MagicMock()
-        mock_client.files.delete.side_effect = Exception("Deletion failed")
-
-        file_id = "file-fail"
-        handler_fn = create_files_api_rollback_handler(mock_client, file_id)
-
-        with pytest.raises(Exception) as exc_info:
-            handler_fn()
-
-        assert "Deletion failed" in str(exc_info.value)
-
-    def test_vector_store_rollback_handler(self):
-        """Vector store rollback handler should remove file from store."""
-        mock_client = MagicMock()
-        vector_store_id = "vs-abc123"
-        file_id = "file-xyz789"
-
-        handler_fn = create_vector_store_rollback_handler(
-            mock_client, vector_store_id, file_id
-        )
-        handler_fn()
-
-        # Verify vector store file deletion was called
-        mock_client.beta.vector_stores.files.delete.assert_called_once_with(
-            vector_store_id=vector_store_id, file_id=file_id
-        )
-
-    def test_vector_store_rollback_handler_failure(self):
-        """Vector store rollback handler should propagate removal errors."""
-        mock_client = MagicMock()
-        mock_client.beta.vector_stores.files.delete.side_effect = Exception(
-            "Removal failed"
-        )
-
-        handler_fn = create_vector_store_rollback_handler(
-            mock_client, "vs-123", "file-456"
-        )
-
-        with pytest.raises(Exception) as exc_info:
-            handler_fn()
-
-        assert "Removal failed" in str(exc_info.value)+    def test_audit_trail_mutation_visible_to_caller(self, db_session):
+        """Audit trail mutations should be visible to calling code."""
+        audit_trail = {"initial_field": "value"}
+
+        with compensating_transaction(
+            db_session, compensate_fn=None, audit_trail=audit_trail
+        ):
+            doc = MockDocument(name="mutation-test")
+            db_session.add(doc)
+
+        # Caller can access mutated audit trail
+        assert "initial_field" in audit_trail
+        assert "started_at" in audit_trail
+        assert "committed_at" in audit_trail
+        assert "status" in audit_trail
+
+    def test_audit_trail_for_logging_integration(self, db_session, caplog):
+        """Audit trail can be used with structured logging."""
+        import logging
+
+        audit_trail = {
+            "operation": "document_upload",
+            "user_id": "user-123",
+        }
+
+        with caplog.at_level(logging.INFO):
+            with compensating_transaction(
+                db_session, compensate_fn=None, audit_trail=audit_trail
+            ):
+                doc = MockDocument(name="logging-test")
+                db_session.add(doc)
+
+        # Verify transaction logged
+        assert "Transaction committed successfully" in caplog.text
+
+    def test_audit_trail_timing_precision(self, db_session):
+        """Audit trail timestamps should be precise enough for ordering."""
+        audit_trail = {}
+
+        with compensating_transaction(
+            db_session, compensate_fn=None, audit_trail=audit_trail
+        ):
+            doc = MockDocument(name="timing-test")
+            db_session.add(doc)
+
+        # Verify timestamps include microseconds
+        started = audit_trail["started_at"]
+        committed = audit_trail["committed_at"]
+
+        # ISO 8601 with timezone
+        assert "T" in started
+        assert "T" in committed
+
+        # Should be parseable
+        from datetime import datetime
+
+        dt_started = datetime.fromisoformat(started.replace("Z", "+00:00"))
+        dt_committed = datetime.fromisoformat(committed.replace("Z", "+00:00"))
+
+        # Committed should be after started
+        assert dt_committed >= dt_started
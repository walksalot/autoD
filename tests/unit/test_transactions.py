--- conflicted
+++ resolved
@@ -221,214 +221,6 @@
         assert cleanup_state["step3"] is False
 
 
-<<<<<<< HEAD
-class TestAuditTrail:
-    """Test suite for audit trail functionality in compensating transactions."""
-
-    def test_audit_trail_captures_successful_transaction(self, db_session):
-        """Audit trail should capture all events for successful transaction."""
-        audit_trail = {}
-
-        with compensating_transaction(
-            db_session, compensate_fn=None, audit_trail=audit_trail
-        ):
-            doc = MockDocument(name="audit-success")
-            db_session.add(doc)
-
-        # Verify audit trail fields for success
-        assert "started_at" in audit_trail
-        assert "committed_at" in audit_trail
-        assert audit_trail["status"] == "success"
-        assert audit_trail["compensation_needed"] is False
-
-        # Verify timestamps are ISO 8601 formatted
-        from datetime import datetime
-
-        datetime.fromisoformat(audit_trail["started_at"].replace("Z", "+00:00"))
-        datetime.fromisoformat(audit_trail["committed_at"].replace("Z", "+00:00"))
-
-        # committed_at should be after started_at
-        assert audit_trail["committed_at"] >= audit_trail["started_at"]
-
-    def test_audit_trail_captures_transaction_failure(self, db_session):
-        """Audit trail should capture rollback and error details."""
-        audit_trail = {}
-
-        with pytest.raises(ValueError):
-            with compensating_transaction(
-                db_session, compensate_fn=None, audit_trail=audit_trail
-            ):
-                doc = MockDocument(name="audit-fail")
-                db_session.add(doc)
-                raise ValueError("Simulated database error")
-
-        # Verify audit trail fields for failure
-        assert "started_at" in audit_trail
-        assert "rolled_back_at" in audit_trail
-        assert audit_trail["status"] == "failed"
-        assert audit_trail["error"] == "Simulated database error"
-        assert audit_trail["error_type"] == "ValueError"
-        assert audit_trail["compensation_needed"] is False
-
-        # Verify timestamps
-        from datetime import datetime
-
-        datetime.fromisoformat(audit_trail["started_at"].replace("Z", "+00:00"))
-        datetime.fromisoformat(audit_trail["rolled_back_at"].replace("Z", "+00:00"))
-
-    def test_audit_trail_captures_successful_compensation(self, db_session):
-        """Audit trail should capture successful compensation execution."""
-        audit_trail = {}
-        compensation_executed = []
-
-        def compensation_fn():
-            compensation_executed.append(True)
-
-        with pytest.raises(RuntimeError):
-            with compensating_transaction(
-                db_session, compensate_fn=compensation_fn, audit_trail=audit_trail
-            ):
-                doc = MockDocument(name="comp-success")
-                db_session.add(doc)
-                raise RuntimeError("DB commit failed")
-
-        # Verify compensation executed
-        assert len(compensation_executed) == 1
-
-        # Verify audit trail captured compensation success
-        assert audit_trail["status"] == "failed"
-        assert audit_trail["compensation_needed"] is True
-        assert audit_trail["compensation_status"] == "success"
-        assert "compensation_completed_at" in audit_trail
-
-        # Verify timestamps
-        from datetime import datetime
-
-        datetime.fromisoformat(
-            audit_trail["compensation_completed_at"].replace("Z", "+00:00")
-        )
-
-    def test_audit_trail_captures_compensation_failure(self, db_session):
-        """Audit trail should capture compensation failure details."""
-        audit_trail = {}
-
-        def failing_compensation():
-            raise IOError("Cleanup API call failed")
-
-        with pytest.raises(ValueError):
-            with compensating_transaction(
-                db_session, compensate_fn=failing_compensation, audit_trail=audit_trail
-            ):
-                doc = MockDocument(name="comp-fail")
-                db_session.add(doc)
-                raise ValueError("Original transaction error")
-
-        # Verify audit trail captured compensation failure
-        assert audit_trail["status"] == "failed"
-        assert audit_trail["error"] == "Original transaction error"
-        assert audit_trail["error_type"] == "ValueError"
-        assert audit_trail["compensation_needed"] is True
-        assert audit_trail["compensation_status"] == "failed"
-        assert audit_trail["compensation_error"] == "Cleanup API call failed"
-        assert audit_trail["compensation_error_type"] == "IOError"
-
-    def test_audit_trail_with_custom_context_fields(self, db_session):
-        """Audit trail can be pre-populated with custom context fields."""
-        audit_trail = {
-            "stage": "UploadStage",
-            "pdf_path": "/inbox/test.pdf",
-            "file_id": "file-abc123",
-        }
-
-        with compensating_transaction(
-            db_session, compensate_fn=None, audit_trail=audit_trail
-        ):
-            doc = MockDocument(name="custom-context")
-            db_session.add(doc)
-
-        # Verify custom fields preserved
-        assert audit_trail["stage"] == "UploadStage"
-        assert audit_trail["pdf_path"] == "/inbox/test.pdf"
-        assert audit_trail["file_id"] == "file-abc123"
-
-        # Verify transaction fields added
-        assert audit_trail["status"] == "success"
-        assert "started_at" in audit_trail
-        assert "committed_at" in audit_trail
-
-    def test_audit_trail_none_by_default(self, db_session):
-        """Transaction should work without audit_trail parameter."""
-        # Should not raise
-        with compensating_transaction(db_session, compensate_fn=None):
-            doc = MockDocument(name="no-audit")
-            db_session.add(doc)
-
-        # Verify document committed
-        result = db_session.query(MockDocument).filter_by(name="no-audit").first()
-        assert result is not None
-
-    def test_audit_trail_mutation_visible_to_caller(self, db_session):
-        """Audit trail mutations should be visible to calling code."""
-        audit_trail = {"initial_field": "value"}
-
-        with compensating_transaction(
-            db_session, compensate_fn=None, audit_trail=audit_trail
-        ):
-            doc = MockDocument(name="mutation-test")
-            db_session.add(doc)
-
-        # Caller can access mutated audit trail
-        assert "initial_field" in audit_trail
-        assert "started_at" in audit_trail
-        assert "committed_at" in audit_trail
-        assert "status" in audit_trail
-
-    def test_audit_trail_for_logging_integration(self, db_session, caplog):
-        """Audit trail can be used with structured logging."""
-        import logging
-
-        audit_trail = {
-            "operation": "document_upload",
-            "user_id": "user-123",
-        }
-
-        with caplog.at_level(logging.INFO):
-            with compensating_transaction(
-                db_session, compensate_fn=None, audit_trail=audit_trail
-            ):
-                doc = MockDocument(name="logging-test")
-                db_session.add(doc)
-
-        # Verify transaction logged
-        assert "Transaction committed successfully" in caplog.text
-
-    def test_audit_trail_timing_precision(self, db_session):
-        """Audit trail timestamps should be precise enough for ordering."""
-        audit_trail = {}
-
-        with compensating_transaction(
-            db_session, compensate_fn=None, audit_trail=audit_trail
-        ):
-            doc = MockDocument(name="timing-test")
-            db_session.add(doc)
-
-        # Verify timestamps include microseconds
-        started = audit_trail["started_at"]
-        committed = audit_trail["committed_at"]
-
-        # ISO 8601 with timezone
-        assert "T" in started
-        assert "T" in committed
-
-        # Should be parseable
-        from datetime import datetime
-
-        dt_started = datetime.fromisoformat(started.replace("Z", "+00:00"))
-        dt_committed = datetime.fromisoformat(committed.replace("Z", "+00:00"))
-
-        # Committed should be after started
-        assert dt_committed >= dt_started
-=======
 class TestEnhancedCompensatingTransaction:
     """Test suite for enhanced CompensatingTransaction class (TD1)."""
 
@@ -438,7 +230,7 @@
         handler1_fn = Mock()
         handler2_fn = Mock()
 
-        with CompensatingTransaction(db_session, audit_trail=audit) as txn:
+        with CompensatingTransaction(db_session, audit_trail=audit) as _txn:
             # Register multiple rollback handlers
             txn.register_rollback(
                 handler_fn=handler1_fn,
@@ -483,7 +275,7 @@
             execution_order.append("handler3")
 
         with pytest.raises(RuntimeError):
-            with CompensatingTransaction(db_session) as txn:
+            with CompensatingTransaction(db_session) as _txn:
                 txn.register_rollback(
                     handler_fn=handler1,
                     resource_type=ResourceType.FILES_API,
@@ -516,7 +308,7 @@
 
         # Critical handler failure should override the original exception
         with pytest.raises(ValueError, match="Critical handler failed"):
-            with CompensatingTransaction(db_session) as txn:
+            with CompensatingTransaction(db_session) as _txn:
                 txn.register_rollback(
                     handler_fn=critical_handler,
                     resource_type=ResourceType.FILES_API,
@@ -539,7 +331,7 @@
             execution_order.append("critical")
 
         with pytest.raises(RuntimeError):
-            with CompensatingTransaction(db_session) as txn:
+            with CompensatingTransaction(db_session) as _txn:
                 txn.register_rollback(
                     handler_fn=critical_handler,
                     resource_type=ResourceType.FILES_API,
@@ -567,7 +359,7 @@
         handler_fn = Mock()
 
         with pytest.raises(RuntimeError):
-            with CompensatingTransaction(db_session, audit_trail=audit) as txn:
+            with CompensatingTransaction(db_session, audit_trail=audit) as _txn:
                 txn.register_rollback(
                     handler_fn=handler_fn,
                     resource_type=ResourceType.FILES_API,
@@ -601,7 +393,7 @@
         audit = {}
 
         with pytest.raises(RuntimeError):
-            with CompensatingTransaction(db_session, audit_trail=audit) as txn:
+            with CompensatingTransaction(db_session, audit_trail=audit) as _txn:
                 txn.register_rollback(
                     handler_fn=Mock(),
                     resource_type=ResourceType.FILES_API,
@@ -696,7 +488,7 @@
         db_session.commit = failing_commit
 
         with pytest.raises(RuntimeError):
-            with CompensatingTransaction(db_session, audit_trail=audit) as txn:
+            with CompensatingTransaction(db_session, audit_trail=audit) as _txn:
                 txn.register_rollback(
                     handler_fn=handler_fn,
                     resource_type=ResourceType.FILES_API,
@@ -715,9 +507,7 @@
 
     def test_auto_commit_disabled(self, db_session):
         """When auto_commit=False, session should not auto-commit."""
-        with CompensatingTransaction(
-            db_session, auto_commit=False
-        ) as txn:
+        with CompensatingTransaction(db_session, auto_commit=False) as _txn:
             doc = MockDocument(name="no-auto-commit")
             db_session.add(doc)
 
@@ -744,7 +534,7 @@
 
         audit = {}
         with pytest.raises(RuntimeError):
-            with CompensatingTransaction(db_session, audit_trail=audit) as txn:
+            with CompensatingTransaction(db_session, audit_trail=audit) as _txn:
                 txn.register_rollback(
                     handler_fn=success_handler_1,
                     resource_type=ResourceType.FILES_API,
@@ -836,5 +626,4 @@
         with pytest.raises(Exception) as exc_info:
             handler_fn()
 
-        assert "Removal failed" in str(exc_info.value)
->>>>>>> 54ddfe3b
+        assert "Removal failed" in str(exc_info.value)